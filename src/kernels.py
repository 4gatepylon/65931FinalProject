--- conflicted
+++ resolved
@@ -86,11 +86,7 @@
 
     def __init__(
         self,
-<<<<<<< HEAD
-        optical_gain=0.2, # What the voltage is multiplied by to get the optical power.
-=======
         cfg: LaserConfiguration,
->>>>>>> 7fe19cdf
     ):
         super().__init__()
         self.optical_gain = cfg.optical_gain
@@ -161,14 +157,8 @@
         )
 
         stacked *= self.mrr_loss
-<<<<<<< HEAD
         #TODO(From Dylan): Implement optical cross talk (We still have powers seperated by wavelength at this point)
         ret = stacked.sum(dim=2)
-=======
-        # TODO(From Dylan): Implement optical cross talk (We still have powers seperated by wavelength at this point)
-
-        ret = stacked.sum(dim=1)
->>>>>>> 7fe19cdf
         return ret
 
 
@@ -206,10 +196,6 @@
         noise_shot = torch.randn_like(tensor) * (2 * ELEMENTARY_CHARGE * self.pd_HZ)
         tensor = tensor * (1 + noise_shot)
         return tensor
-<<<<<<< HEAD
-#weights = (Y)
-#inputs = (Channel, Y)
-=======
 
 
 class OpticalDotProductConfiguration(pydantic.BaseModel):
@@ -266,7 +252,6 @@
         return OpticalDotProductConfiguration.from_config_name("zero_noise_high_precision") # fmt: skip
 
 
->>>>>>> 7fe19cdf
 class OpticalDotProduct(nn.Module):
     @staticmethod
     def software_implemented_transformation(
@@ -327,7 +312,6 @@
         self.tia_gain = cfg.tia_gain
         self.cfg = cfg  # Save to deal with overrides
 
-<<<<<<< HEAD
     def forward(self, tensor):
         #Software Implemented transformation
         tensor=torch.clamp(tensor, 0)
@@ -357,6 +341,8 @@
         output=output*scale
         #
         return output
+    def get_active_configuration(self) -> OpticalDotProductConfiguration:
+        return self.cfg
 
 def calculate_conv2d_output_size(input_height, input_width, kernel_height, kernel_width, stride, padding, dilation):
     output_height = (input_height - dilation * (kernel_height - 1) - 1 + 2 * padding) // stride + 1
@@ -434,32 +420,4 @@
         tensor = torch.cat([tensor.float(), torch.ones([shape[0], 1]).float()], dim=1)
         for i in range(ret_shape[1]):
             ret[:,i] = self.plcus[i](tensor)
-        return ret
-    
-=======
-    def get_active_configuration(self) -> OpticalDotProductConfiguration:
-        return self.cfg
-
-    def forward(self, tensor: Float[torch.Tensor, "N"]) -> Float[torch.Tensor, "1"]:
-        # Software Implemented transformation
-        # TODO(Adriano) is this correct? it sends shit wayyyy off
-        # tensor=torch.clamp(tensor, 0)
-        # input_normalization = torch.max(tensor).item()
-        # if(input_normalization<=1e-9):
-        #     input_normalization=1
-        # tensor=torch.round((tensor/input_normalization)*(2**self.input_DAC.quantization_bitwidth - 1)) # fmt: skip
-
-        input_tensor=self.laser(self.input_DAC(tensor)) # fmt: skip
-        multiplied = self.mzm(input_tensor) # fmt: skip
-        accumulated = self.mrr(multiplied) # fmt: skip
-        output_current = self.pd_positive(accumulated[0])-self.pd_positive(accumulated[1]) # fmt: skip
-        output_voltage=output_current*self.tia_gain # fmt: skip
-        output = self.adc(output_voltage) # fmt: skip
-
-        # Software Implemented transformation
-        output*=self.weights_normalization # fmt: skip
-        output/=2**(self.adc.quantization_bitwidth-self.input_DAC.quantization_bitwidth) # fmt: skip
-        output/=self.laser.optical_gain * self.mrr.mrr_loss * self.mzm.y_branch_loss*self.mzm.mzm_loss # fmt: skip
-        output/=(self.pd_positive.pd_responsivity+self.pd_negative.pd_responsivity)/2 # fmt: skip
-        return output
->>>>>>> 7fe19cdf
+        return ret