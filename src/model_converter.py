"""
Used to replace a model's FC and Conv layers with custom ones during inference.
Current custom layers behave like the original ones.

TODO(From Amadou For Dylan and Adriano): Replace the custom layers with the Optical Ones.
"""



import requests
import json
from typing import List
import torch
import torch.nn as nn
import torch.nn.functional as F
from torchvision import transforms, datasets, models
from datasets import load_dataset  # Hugging Face Datasets library
import numpy as np
from PIL import Image
from torch.utils.data import DataLoader, TensorDataset
from .kernels import * 
from .configurations import *
from tqdm import tqdm
import json

def get_image_net_mappings():
    labels_url = "https://storage.googleapis.com/download.tensorflow.org/data/imagenet_class_index.json"
    try:
        response = requests.get(labels_url)
        response.raise_for_status() # Raise an exception for bad status codes
        # This map is { "0": ["n01440764", "tench"], "1": ["n01443537", "goldfish"], ... }
        imagenet1k_idx_to_classinfo = json.loads(response.text)
    except requests.exceptions.RequestException as e:
        print(f"Error fetching ImageNet mapping: {e}")
        exit()
    except json.JSONDecodeError:
        print("Error decoding ImageNet mapping JSON.")
        exit()
    print(list(imagenet1k_idx_to_classinfo.items())[:10])
    imagenet1k_idx_to_classinfo['12']
    ident_to_idx = {v[0]: int(k) for k, v in imagenet1k_idx_to_classinfo.items()}
    idx_to_ident = {int(k): v[0] for k, v in imagenet1k_idx_to_classinfo.items()}
    return ident_to_idx, idx_to_ident

def best_device():
    if torch.cuda.is_available():
        return torch.device("cuda")
    elif torch.backends.mps.is_available():
        return torch.device("mps")
    else:
        return torch.device("cpu")



def replace_layers(model: nn.Module, config: OpticalDotProductConfiguration) -> nn.Module:
    """
    Replace all the fully connected and convolutional layers in the model with custom ones.
    Args:
        model (nn.Module): The original model.
    Returns:
        nn.Module: The modified model with custom layers.
    """
    replacements = {}
    for name, module in model.named_modules():
        if isinstance(module, nn.Linear):
            replacements[name] = OpticalFC(module.weight, module.bias, config)
        elif isinstance(module, nn.Conv2d):
            if(module.groups != 1):
                raise Exception('Groups neq 1 not supported')
            if(module.padding_mode != "zeros"):
                raise Exception('padding_mode neq \'zeros\' not supported')
            replacements[name] = OpticalConvolution(module.weight, config, module.bias, module.stride, module.padding, module.dilation)
    for name, replacement in replacements.items():
        # Replace the original module with the custom one
        parent_module = model
        for part in name.split('.')[:-1]:
            parent_module = getattr(parent_module, part)
        setattr(parent_module, name.split('.')[-1], replacement)
    return model







class Loader:
    def __init__(self, dataset_name: str, max_num_data_points: int = 100, config: OpticalDotProductConfiguration = None):
        self.dataset_name = dataset_name.lower()
        self.max_num_data_points = max_num_data_points
        self.original_model = None
        self.test_dataset = None
        self.custom_model = None
        self.ident_to_full_idx, self.full_idx_to_ident = get_image_net_mappings()
        self.config = config or OpticalDotProductConfiguration()
        self.load_dataset(self.dataset_name, max_num_data_points)
        self.load_pretrained_model(models.resnet18(pretrained=True))
        self.make_custom_model(OpticalDotProductConfiguration())



    def test_model_on_dataset(self, custom=True):
        if custom:
            model = self.custom_model
        else:
            model = self.original_model
        # Send to GPU
        model.to(best_device())
        model.eval()
        total_correct = 0
        total_results = 0
        criterion = nn.CrossEntropyLoss()
        total_loss = 0
        with torch.no_grad():
            batch_idx = 0
            num_batches = int(math.ceil(self.max_num_data_points / 64))
            for batch in tqdm(self.test_dataset, desc=("Testing custom="+str(custom))):
                images = batch["image"].to(best_device())
                labels = batch["label"].to(best_device())
                outputs = model(images)
                _, predicted = torch.max(outputs.data, 1)
                total_results += labels.size(0)
                total_correct += (predicted == labels).sum().item()
                total_loss += criterion(outputs, labels).item()
                if batch_idx % 10 == 0:
                    acc = 100 * total_correct / total_results
                    print(f"Total: {total_results}. Current Acc: {acc}, Loss: {total_loss}, Batch: {batch_idx+1}/{num_batches}.")
                batch_idx += 1
        model_name = "custom" if custom else "original"
        final_acc = 100 * total_correct / total_results
        results = {
            'final_acc': final_acc,
            'final_loss': total_loss,
        }
        filename = f"model_results_{model_name}_{self.dataset_name}_{self.max_num_data_points}_{self.config.name}.json"
        results = json.dumps(results, indent=4)
        with open(filename, "w") as f:
            f.write(results)
        print(f"Results saved to {filename}")
        return filename


    def load_pretrained_model(self, model):
        """
        Loads a pretrained ResNet18 model according to the dataset.
        
        - For "mini-imagenet" or "tiny-imagenet": Uses the standard torchvision pretrained ResNet18 (on ImageNet).
        """
        self.original_model = model
        self.original_model.eval()
        self.original_model.to(best_device())
        return


    def make_custom_model(self, config: OpticalDotProductConfiguration):
        """
        Replaces the original model's layers with custom ones.
        Returns:
            nn.Module: The modified model with custom layers.
        """
        from copy import deepcopy
        self.original_model.eval()
        self.custom_model = deepcopy(self.original_model)
<<<<<<< HEAD
        self.custom_model = replace_layers(self.custom_model, config)
=======
        self.custom_model = replace_layers(self.custom_model, self.config)
>>>>>>> a0f2dadc
        self.custom_model.eval()
        return


    @staticmethod
    def convert_img(img):
        """
        Directly return the image if it is already a PIL Image, converting to RGB if necessary.
        Otherwise, if the image is provided as a list or a numpy array, convert it to a PIL Image.
        """
        # If it's already a PIL image, ensure it's in RGB mode
        if isinstance(img, list) and isinstance(img[0], Image.Image):
            img = img[0]
        return img if img.mode == "RGB" else img.convert("RGB")


    def load_dataset(self, dataset_name, max_num_data_points):
        """
        Loads and preprocesses the test dataset for the given name.

        - For "mini-imagenet": Loads from https://huggingface.co/datasets/timm/mini-imagenet.
        - For "tiny-imagenet": Loads from https://huggingface.co/datasets/zh-plus/tiny-imagenet.
        - For "imagenet": Loads from https://huggingface.co/datasets/huggingface/datasets.

        All images are resized to 224x224 and normalized using ImageNet statistics.
        """
        dataset_name = dataset_name.lower()
        # Define common image transformation: resize, to tensor, and normalize
        transform = transforms.Compose([
            transforms.Resize(224),
            transforms.CenterCrop(224),
            transforms.ToTensor(),
            transforms.Normalize(mean=[0.485, 0.456, 0.406],
                                    std=[0.229, 0.224, 0.225])
        ])
        img_key = "image"
        dataset_paths = {
            "mini-imagenet": "timm/mini-imagenet",
            "tiny-imagenet": "zh-plus/tiny-imagenet",
            "imagenet": "timm/imagenet-12k-wds",
        }
        split_names = {
            "mini-imagenet": "validation",
            "tiny-imagenet": "valid",
            "imagenet": "validation",
        }

        ds = load_dataset(dataset_paths[dataset_name], split=f"{split_names[dataset_name]}", streaming=True)
        # Limit the number of data points if specified
        if max_num_data_points > 0:
            ds = ds.take(max_num_data_points)
        # Convert to regular dataset

        mini_idents = ds.features['label'].names
        mini_idx_to_full_idx = {
            i: self.ident_to_full_idx[ident] for i, ident in enumerate(mini_idents)
        }
        # Assuming the image field is "img" and label is "label"
        def transform_batch(batch):
            batch['image'] = [
                transform(self.convert_img(img))
                for img in batch['image']
            ]
            batch['label'] = [
                mini_idx_to_full_idx[label]
                for label in batch['label']
            ]
            return batch
        ds = ds.map(transform_batch, batched=True)
        # ds.set_format(type='torch', columns=['image', 'label'])
        test_dataset = DataLoader(ds, batch_size=64, shuffle=False)
        self.test_dataset = test_dataset
        return


if __name__ == "__main__":
    # Example usage
    dataset_name = "mini-imagenet"  # Change this to "tiny-imagenet" or "imagenet" as needed
    loader = Loader(dataset_name, max_num_data_points=20)
    loader.load_pretrained_model(models.resnet18(pretrained=True))
    loader.make_custom_model(OpticalDotProductConfiguration.from_config_path("config/scripted/WDAC8_IDAC8_ADC8.yaml"))

    loader.test_model_on_dataset(custom=True)
    loader.test_model_on_dataset(custom=False)
    # loader.test_model_on_dataset(custom=False)<|MERGE_RESOLUTION|>--- conflicted
+++ resolved
@@ -161,11 +161,7 @@
         from copy import deepcopy
         self.original_model.eval()
         self.custom_model = deepcopy(self.original_model)
-<<<<<<< HEAD
-        self.custom_model = replace_layers(self.custom_model, config)
-=======
         self.custom_model = replace_layers(self.custom_model, self.config)
->>>>>>> a0f2dadc
         self.custom_model.eval()
         return
 
