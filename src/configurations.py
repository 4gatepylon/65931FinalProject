--- conflicted
+++ resolved
@@ -26,11 +26,7 @@
 
 class LaserConfiguration(pydantic.BaseModel):
     # What the voltage is multiplied by to get the optical power.
-<<<<<<< HEAD
-    optical_gain: float = 0.01
-=======
     optical_gain: float = 1e-8#Not specified
->>>>>>> 3d002559
     awg_cross_talk_rate: float = 0.0 # NOTE: For inputs only; weights do not have cross-talk.
     
 class MZMConfiguration(pydantic.BaseModel):
