--- conflicted
+++ resolved
@@ -26,12 +26,8 @@
 
 class LaserConfiguration(pydantic.BaseModel):
     # What the voltage is multiplied by to get the optical power.
-<<<<<<< HEAD
     optical_gain: float = 0.1#Not specified
-=======
-    optical_gain: float = 1.0
     awg_cross_talk_rate: float = 0.0 # NOTE: For inputs only; weights do not have cross-talk.
->>>>>>> a0f2dadc
     
 class MZMConfiguration(pydantic.BaseModel):
     voltage_min: float = 0
@@ -40,14 +36,10 @@
     mzm_loss_DB: float = 1.2
     
 class MRRConfiguration(pydantic.BaseModel):
-<<<<<<< HEAD
     mrr_k2: float = 0.03
     mrr_fsr_nm: float = 16.1
     mrr_loss_dB: float = 0.39
-=======
-    mrr_loss_dB: float = 0
     mrr_cross_talk_rate: float = 0.0
->>>>>>> a0f2dadc
 
 class PDConfiguration(pydantic.BaseModel):
     pd_rin_DBCHZ: float = 0
